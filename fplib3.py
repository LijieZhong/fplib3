import numpy as np
import numba
from numba import jit, types, int32, float64

def get_rcovdata():
    dat = \
    [[ 0  , "X" , 1.0],
    [ 1  , "H"  , 0.37],  
    [ 2  , "He" , 0.32],  
    [ 3  , "Li" , 1.34],  
    [ 4  , "Be" , 0.90],  
    [ 5  , "B"  , 0.82],  
    [ 6  , "C"  , 0.77],  
    [ 7  , "N"  , 0.75],  
    [ 8  , "O"  , 0.73],  
    [ 9  , "F"  , 0.71],  
    [ 10 , "Ne" , 0.69],  
    [ 11 , "Na" , 1.54],  
    [ 12 , "Mg" , 1.30],  
    [ 13 , "Al" , 1.18],  
    [ 14 , "Si" , 1.11],  
    [ 15 , "P"  , 1.06],  
    [ 16 , "S"  , 1.02],  
    [ 17 , "Cl" , 0.99],  
    [ 18 , "Ar" , 0.97],  
    [ 19 , "K"  , 1.96],  
    [ 20 , "Ca" , 1.74],  
    [ 21 , "Sc" , 1.44],  
    [ 22 , "Ti" , 1.36],  
    [ 23 , "V"  , 1.25],  
    [ 24 , "Cr" , 1.27],  
    [ 25 , "Mn" , 1.39],  
    [ 26 , "Fe" , 1.25],  
    [ 27 , "Co" , 1.26],  
    [ 28 , "Ni" , 1.21],  
    [ 29 , "Cu" , 1.38],  
    [ 30 , "Zn" , 1.31],  
    [ 31 , "Ga" , 1.26],  
    [ 32 , "Ge" , 1.22],  
    [ 33 , "As" , 1.19],  
    [ 34 , "Se" , 1.16],  
    [ 35 , "Br" , 1.14],  
    [ 36 , "Kr" , 1.10],  
    [ 37 , "Rb" , 2.11],  
    [ 38 , "Sr" , 1.92],  
    [ 39 , "Y"  , 1.62],  
    [ 40 , "Zr" , 1.48],  
    [ 41 , "Nb" , 1.37],  
    [ 42 , "Mo" , 1.45],  
    [ 43 , "Tc" , 1.56],  
    [ 44 , "Ru" , 1.26],  
    [ 45 , "Rh" , 1.35],  
    [ 46 , "Pd" , 1.31],  
    [ 47 , "Ag" , 1.53],  
    [ 48 , "Cd" , 1.48],  
    [ 49 , "In" , 1.44],  
    [ 50 , "Sn" , 1.41],  
    [ 51 , "Sb" , 1.38],  
    [ 52 , "Te" , 1.35],  
    [ 53 , "I"  , 1.33],  
    [ 54 , "Xe" , 1.30],  
    [ 55 , "Cs" , 2.25],  
    [ 56 , "Ba" , 1.98],  
    [ 57 , "La" , 1.80],  
    [ 58 , "Ce" , 1.63],  
    [ 59 , "Pr" , 1.76],  
    [ 60 , "Nd" , 1.74],  
    [ 61 , "Pm" , 1.73],  
    [ 62 , "Sm" , 1.72],  
    [ 63 , "Eu" , 1.68],  
    [ 64 , "Gd" , 1.69],  
    [ 56 , "Tb" , 1.68],  
    [ 66 , "Dy" , 1.67],  
    [ 67 , "Ho" , 1.66],  
    [ 68 , "Er" , 1.65],  
    [ 69 , "Tm" , 1.64],  
    [ 70 , "Yb" , 1.70],  
    [ 71 , "Lu" , 1.60],  
    [ 72 , "Hf" , 1.50],  
    [ 73 , "Ta" , 1.38],  
    [ 74 , "W"  , 1.46],  
    [ 75 , "Re" , 1.59],  
    [ 76 , "Os" , 1.28],  
    [ 77 , "Ir" , 1.37],  
    [ 78 , "Pt" , 1.28],  
    [ 79 , "Au" , 1.44],  
    [ 80 , "Hg" , 1.49],  
    [ 81 , "Tl" , 1.48],  
    [ 82 , "Pb" , 1.47],  
    [ 83 , "Bi" , 1.46],  
    [ 84 , "Po" , 1.45],  
    [ 85 , "At" , 1.47],  
    [ 86 , "Rn" , 1.42],  
    [ 87 , "Fr" , 2.23],  
    [ 88 , "Ra" , 2.01],  
    [ 89 , "Ac" , 1.86],  
    [ 90 , "Th" , 1.75],  
    [ 91 , "Pa" , 1.69],  
    [ 92 , "U"  , 1.70],  
    [ 93 , "Np" , 1.71],  
    [ 94 , "Pu" , 1.72],  
    [ 95 , "Am" , 1.66],  
    [ 96 , "Cm" , 1.66],  
    [ 97 , "Bk" , 1.68],  
    [ 98 , "Cf" , 1.68],  
    [ 99 , "Es" , 1.65],  
    [ 100, "Fm" , 1.67],  
    [ 101, "Md" , 1.73],  
    [ 102, "No" , 1.76],  
    [ 103, "Lr" , 1.61],  
    [ 104, "Rf" , 1.57],  
    [ 105, "Db" , 1.49],  
    [ 106, "Sg" , 1.43],  
    [ 107, "Bh" , 1.41],  
    [ 108, "Hs" , 1.34],  
    [ 109, "Mt" , 1.29],  
    [ 110, "Ds" , 1.28],  
    [ 111, "Rg" , 1.21],  
    [ 112, "Cn" , 1.22]]
    
    return dat

# @jit('(boolean)(float64[:,:], float64, float64)', nopython=True)
def check_symmetric(A, rtol = 1e-05, atol = 1e-08):
    return np.allclose(A, A.T, rtol = rtol, atol = atol)

# @jit('(boolean)(float64[:,:])', nopython=True)
def check_pos_def(A):
    eps = np.finfo(float).eps
    B = A + eps*np.identity(len(A))
    if np.array_equal(B, B.T):
        try:
            np.linalg.cholesky(B)
            return True
        except np.linalg.LinAlgError:
            return False
    else:
        return False

@jit('(int32)(float64[:,:], float64)', nopython=True)
def get_ixyz(lat, cutoff):
    lat = np.ascontiguousarray(lat)
    lat2 = np.dot(lat, np.transpose(lat))
    vec = np.linalg.eigvals(lat2)
    ixyz = int(np.sqrt(1.0/max(vec))*cutoff) + 1
    ixyz = np.int32(ixyz)
    # return np.sqrt(1.0/max(np.linalg.eigvals(np.dot(lat, np.transpose(lat)))))*cutoff + 1
    return ixyz

# @jit(nopython=True)
def readvasp(vp):
    buff = []
    with open(vp) as f:
        for line in f:
            buff.append(line.split())

    lat = np.array(buff[2:5], float) 
    try:
        typt = np.array(buff[5], int)
    except:
        del(buff[5])
        typt = np.array(buff[5], int)
    nat = sum(typt)
    pos = np.array(buff[7:7 + nat], float)
    types = []
    for i in range(len(typt)):
        types += [i+1]*typt[i]
    types = np.array(types, int)
    rxyz = np.dot(pos, lat)
    # rxyz = pos
    return lat, rxyz, types

# @jit(nopython=True)
def read_types(vp):
    buff = []
    with open(vp) as f:
        for line in f:
            buff.append(line.split())
    try:
        typt = np.array(buff[5], int)
    except:
        del(buff[5])
        typt = np.array(buff[5], int)
    types = []
    for i in range(len(typt)):
        types += [i+1]*typt[i]
    types = np.array(types, int)
    return types

# @jit('Tuple((float64[:,:], float64[:,:]))(int32, float64[:,:], \
#       float64[:], float64[:])', nopython=True)
@jit(nopython=True)
def get_gom(lseg, rxyz, alpha, amp):
    # s orbital only lseg == 1
    nat = len(rxyz)    
    if lseg == 1:
        om = np.zeros((nat, nat), dtype = np.float64)
        mamp = np.zeros((nat, nat), dtype = np.float64)
        for iat in range(nat):
            for jat in range(nat):
                d = rxyz[iat] - rxyz[jat]
                d2 = np.vdot(d, d)
                t1 = alpha[iat] * alpha[jat]
                t2 = alpha[iat] + alpha[jat]
                om[iat][jat] = np.sqrt(2.0*np.sqrt(t1)/t2)**3 * np.exp(-t1/t2*d2)
                mamp[iat][jat] = amp[iat]*amp[jat]

    else:
        # for both s and p orbitals
        om = np.zeros((4*nat, 4*nat), dtype = np.float64)
        mamp = np.zeros((4*nat, 4*nat), dtype = np.float64)
        for iat in range(nat):
            for jat in range(nat):
                d = rxyz[iat] - rxyz[jat]
                d2 = np.vdot(d, d)
                t1 = alpha[iat] * alpha[jat]
                t2 = alpha[iat] + alpha[jat]
                sij = np.sqrt(2.0*np.sqrt(t1)/t2)**3 * np.exp(-t1/t2*d2)
                om[4*iat][4*jat] = sij
                mamp[4*iat][4*jat] = amp[iat]*amp[jat]
                
                # <s_i | p_j>
                stv = -2.0 * np.sqrt(alpha[jat])*alpha[iat] * sij
                om[4*iat][4*jat+1] = stv * d[0] 
                om[4*iat][4*jat+2] = stv * d[1] 
                om[4*iat][4*jat+3] = stv * d[2]  
                
                mamp[4*iat][4*jat+1] = amp[iat]*amp[jat]
                mamp[4*iat][4*jat+2] = amp[iat]*amp[jat]
                mamp[4*iat][4*jat+3] = amp[iat]*amp[jat]
                # <p_i | s_j> 
                stv = -2.0 * np.sqrt(alpha[iat])*alpha[jat] * sij
                om[4*iat+1][4*jat] = stv * d[0] 
                om[4*iat+2][4*jat] = stv * d[1] 
                om[4*iat+3][4*jat] = stv * d[2] 

                mamp[4*iat+1][4*jat] = amp[iat]*amp[jat]
                mamp[4*iat+2][4*jat] = amp[iat]*amp[jat]
                mamp[4*iat+3][4*jat] = amp[iat]*amp[jat]

                # <p_i | p_j>
                # stv = -8.0 * rcov[iat] * rcov[jat] * r * r * sji
                stv = 2.0 * np.sqrt(t1)/t2 * sij
                sx = -2.0*t1/t2
                om[4*iat+1][4*jat+1] = stv * (sx * d[0] * d[0] + 1.0) 
                om[4*iat+1][4*jat+2] = stv * (sx * d[1] * d[0]      ) 
                om[4*iat+1][4*jat+3] = stv * (sx * d[2] * d[0]      ) 
                om[4*iat+2][4*jat+1] = stv * (sx * d[0] * d[1]      ) 
                om[4*iat+2][4*jat+2] = stv * (sx * d[1] * d[1] + 1.0) 
                om[4*iat+2][4*jat+3] = stv * (sx * d[2] * d[1]      ) 
                om[4*iat+3][4*jat+1] = stv * (sx * d[0] * d[2]      ) 
                om[4*iat+3][4*jat+2] = stv * (sx * d[1] * d[2]      ) 
                om[4*iat+3][4*jat+3] = stv * (sx * d[2] * d[2] + 1.0) 

                mamp[4*iat+1][4*jat+1] = amp[iat]*amp[jat]
                mamp[4*iat+1][4*jat+2] = amp[iat]*amp[jat]
                mamp[4*iat+1][4*jat+3] = amp[iat]*amp[jat]
                mamp[4*iat+2][4*jat+1] = amp[iat]*amp[jat]
                mamp[4*iat+2][4*jat+2] = amp[iat]*amp[jat]
                mamp[4*iat+2][4*jat+3] = amp[iat]*amp[jat]
                mamp[4*iat+3][4*jat+1] = amp[iat]*amp[jat]
                mamp[4*iat+3][4*jat+2] = amp[iat]*amp[jat]
                mamp[4*iat+3][4*jat+3] = amp[iat]*amp[jat]
    
    # for i in range(len(om)):
    #     for j in range(len(om)):
    #         if abs(om[i][j] - om[j][i]) > 1e-6:
    #             print ("ERROR", i, j, om[i][j], om[j][i])
    '''
    if check_symmetric(om*mamp) and check_pos_def(om*mamp):
        return om, mamp
    else:
        raise Exception("Gaussian Overlap Matrix is not symmetric and positive definite!")
    '''
    return (om, mamp)

# @jit('(float64[:,:,:,:])(float64[:,:], float64[:], float64[:], \
#        float64[:,:], float64[:], int32)', nopython=True)
@jit(nopython=True)
def get_dgom(gom, amp, damp, rxyz, alpha, icenter):
    
    # <s|s>
    nat = len(gom)
    dgom = np.zeros((nat, 3, nat, nat), dtype = np.float64)
    for jat in range(nat):
        for iat in range(nat):
            d = rxyz[iat] - rxyz[jat]
            d2 = np.dot(d, d)
            t1 = alpha[iat]*alpha[jat]
            t2 = alpha[iat] + alpha[jat]
            tt = -2 * t1/t2
            dic = rxyz[iat] - rxyz[icenter]
            djc = rxyz[jat] - rxyz[icenter]

            pij = amp[iat]*amp[jat]
            dipj = damp[iat] * amp[jat]
            djpi = damp[jat] * amp[iat]

            di = pij * tt * gom[iat][jat] * d + dipj * gom[iat][jat] * dic
            dj = -pij * tt * gom[iat][jat] * d + djpi * gom[iat][jat] * djc
            dc = -dipj * gom[iat][jat] * dic - djpi * gom[iat][jat] * djc

            for i in range(3):
                dgom[iat][i][iat][jat] += di[i]
                dgom[jat][i][iat][jat] += dj[i]
                dgom[icenter][i][iat][jat] += dc[i]
    return dgom

# @jit('(float64[:])(float64[:,:], int32[:])', nopython=True)
def get_fp_nonperiodic(rxyz, znucls):
    rcov = []
    amp = [1.0] * len(rxyz)
    rcovdata = get_rcovdata()
    for x in znucls:
        rcov.append(rcovdata[x][2])
    om, mamp = get_gom(1, rxyz, rcov, amp)
    gom = om*mamp
    fp = np.linalg.eigvals(gom)
    fp = sorted(fp)
    fp = np.array(fp, float)
    return fp

# @jit('(float64)(float64[:], float64[:])', nopython=True)
def get_fpdist_nonperiodic(fp1, fp2):
    d = fp1 - fp2
    return np.sqrt(np.vdot(d, d))

@jit('Tuple((float64[:,:], float64[:,:,:,:]))(float64[:,:], float64[:,:], int32[:], int32[:], \
      boolean, boolean, int32, int32, int32, float64)', nopython=True)
def get_fp(lat, rxyz, types, znucl,
           contract,
           ldfp,
           ntyp,
           nx,
           lmax,
           cutoff):
    if lmax == 0:
        lseg = 1
        l = 1
    else:
        lseg = 4
        l = 2
    
    rcovdata =  [[ 0 ,  1.0],
                [ 1  ,  0.37],
                [ 2  ,  0.32],
                [ 3  ,  1.34],
                [ 4  ,  0.90],
                [ 5  ,  0.82],
                [ 6  ,  0.77],
                [ 7  ,  0.75],
                [ 8  ,  0.73],
                [ 9  ,  0.71],
                [ 10 ,  0.69],
                [ 11 ,  1.54],
                [ 12 ,  1.30],
                [ 13 ,  1.18],
                [ 14 ,  1.11],
                [ 15 ,  1.06],
                [ 16 ,  1.02],
                [ 17 ,  0.99],
                [ 18 ,  0.97],
                [ 19 ,  1.96],
                [ 20 ,  1.74],
                [ 21 ,  1.44],
                [ 22 ,  1.36],
                [ 23 ,  1.25],
                [ 24 ,  1.27],
                [ 25 ,  1.39],
                [ 26 ,  1.25],
                [ 27 ,  1.26],
                [ 28 ,  1.21],
                [ 29 ,  1.38],
                [ 30 ,  1.31],
                [ 31 ,  1.26],
                [ 32 ,  1.22],
                [ 33 ,  1.19],
                [ 34 ,  1.16],
                [ 35 ,  1.14],
                [ 36 ,  1.10],
                [ 37 ,  2.11],
                [ 38 ,  1.92],
                [ 39 ,  1.62],
                [ 40 ,  1.48],
                [ 41 ,  1.37],
                [ 42 ,  1.45],
                [ 43 ,  1.56],
                [ 44 ,  1.26],
                [ 45 ,  1.35],
                [ 46 ,  1.31],
                [ 47 ,  1.53],
                [ 48 ,  1.48],
                [ 49 ,  1.44],
                [ 50 ,  1.41],
                [ 51 ,  1.38],
                [ 52 ,  1.35],
                [ 53 ,  1.33],
                [ 54 ,  1.30],
                [ 55 ,  2.25],
                [ 56 ,  1.98],
                [ 57 ,  1.80],
                [ 58 ,  1.63],
                [ 59 ,  1.76],
                [ 60 ,  1.74],
                [ 61 ,  1.73],
                [ 62 ,  1.72],
                [ 63 ,  1.68],
                [ 64 ,  1.69],
                [ 56 ,  1.68],
                [ 66 ,  1.67],
                [ 67 ,  1.66],
                [ 68 ,  1.65],
                [ 69 ,  1.64],
                [ 70 ,  1.70],
                [ 71 ,  1.60],
                [ 72 ,  1.50],
                [ 73 ,  1.38],
                [ 74 ,  1.46],
                [ 75 ,  1.59],
                [ 76 ,  1.28],
                [ 77 ,  1.37],
                [ 78 ,  1.28],
                [ 79 ,  1.44],
                [ 80 ,  1.49],
                [ 81 ,  1.48],
                [ 82 ,  1.47],
                [ 83 ,  1.46],
                [ 84 ,  1.45],
                [ 85 ,  1.47],
                [ 86 ,  1.42],
                [ 87 ,  2.23],
                [ 88 ,  2.01],
                [ 89 ,  1.86],
                [ 90 ,  1.75],
                [ 91 ,  1.69],
                [ 92 ,  1.70],
                [ 93 ,  1.71],
                [ 94 ,  1.72],
                [ 95 ,  1.66],
                [ 96 ,  1.66],
                [ 97 ,  1.68],
                [ 98 ,  1.68],
                [ 99 ,  1.65],
                [ 100,  1.67],
                [ 101,  1.73],
                [ 102,  1.76],
                [ 103,  1.61],
                [ 104,  1.57],
                [ 105,  1.49],
                [ 106,  1.43],
                [ 107,  1.41],
                [ 108,  1.34],
                [ 109,  1.29],
                [ 110,  1.28],
                [ 111,  1.21],
                [ 112,  1.22]]
    
    #Modified so that now a float is returned and converted into an int
    ixyzf = get_ixyz(lat, cutoff)
    ixyz = int(ixyzf) + 1
    NC = 2
    wc = cutoff / np.sqrt(2.* NC)
    fc = 1.0 / (2.0 * NC * wc**2)
    nat = len(rxyz)
    cutoff2 = cutoff**2

    n_sphere_list = []
    lfp = np.empty((nat,lseg*nx), dtype = np.float64)
    sfp = []
    dfp = np.zeros((nat, nat, 3, lseg*nx), dtype = np.float64)
    for iat in range(nat):
        rxyz_sphere = []
        rcov_sphere = []
        alpha = []
        ind = [0] * (lseg * nx)
        indori = []
        amp = []
        damp = []
        xi, yi, zi = rxyz[iat]
        n_sphere = 0
        for jat in range(nat):
            rcovjur = rcovdata.copy()
            index11 = int(types[jat] - 1)
            index1 = int(znucl[index11])
            rcovj = rcovjur[index1][1]
            for ix in range(-ixyz, ixyz+1):
                for iy in range(-ixyz, ixyz+1):
                    for iz in range(-ixyz, ixyz+1):
                        xj = rxyz[jat][0] + ix*lat[0][0] + iy*lat[1][0] + iz*lat[2][0]
                        yj = rxyz[jat][1] + ix*lat[0][1] + iy*lat[1][1] + iz*lat[2][1]
                        zj = rxyz[jat][2] + ix*lat[0][2] + iy*lat[1][2] + iz*lat[2][2]
                        d2 = (xj-xi)**2 + (yj-yi)**2 + (zj-zi)**2
                        if d2 <= cutoff2:
                            n_sphere += 1
                            if n_sphere > nx:
                                raise Exception("FP WARNING: Cutoff radius is too large, \
                                                increase nx or decrease cutoff.")
                            # amp.append((1.0-d2*fc)**NC)
                            # nd2 = d2/cutoff2
                            ampt = (1.0-d2*fc)**(NC-1)
                            amp.append(ampt * (1.0-d2*fc))
                            damp.append(-2.0 * fc * NC * ampt)
                            indori.append(jat)
                            # amp.append(1.0)
                            # print (1.0-d2*fc)**NC
                            rxyz_sphere.append([xj, yj, zj])
                            rcov_sphere.append(rcovj)
                            alpha.append(0.5 / rcovj**2)
                            if jat == iat and ix == 0 and iy == 0 and iz == 0:
                                ityp_sphere = 0
                                icenter = n_sphere-1
                            else:
                                ityp_sphere = types[jat]
                            for il in range(lseg):
                                if il == 0:
                                    # print len(ind)
                                    # print ind
                                    # print il+lseg*(n_sphere-1)
                                    ind[il+lseg*(n_sphere-1)] = ityp_sphere * l
                                else:
                                    ind[il+lseg*(n_sphere-1)] = ityp_sphere * l + 1
        n_sphere_list.append(n_sphere)
        rxyz_sphere = np.array(rxyz_sphere)
        # full overlap matrix
        nid = lseg * n_sphere
        (gom, mamp) = get_gom(lseg, rxyz_sphere, alpha, amp)
        gomamp = gom * mamp
        val, vec = np.linalg.eigh(gomamp)
        # val = np.real(val)
        fp0 = np.zeros(nx*lseg)
        for i in range(len(val)):
            # print (val[i])
            fp0[i] = val[len(val)-1-i]
        # fp0 = fp0/np.linalg.norm(fp0)
        np.append(lfp,fp0)
        lfp[iat] = fp0
        # pvec = np.real(np.transpose(vec)[0])

        vectmp = np.transpose(vec)
        vecs = []
        for i in range(len(vectmp)):
            vecs.append(vectmp[len(vectmp)-1-i])

        pvec = vecs[0]
        # derivative
        if ldfp:
            dgom = get_dgom(gom, amp, damp, rxyz_sphere, alpha, icenter)
            # print (dgom[0][0][0])
            dvdr = np.zeros((n_sphere, n_sphere, 3))
            for iats in range(n_sphere):
                for iorb in range(n_sphere):
                    vvec = vecs[iorb]
                    for ik in range(3):
                        matt = dgom[iats][ik]
                        vv1 = np.dot(vvec, matt)
                        vv2 = np.dot(vv1, np.transpose(vvec))
                        dvdr[iats][iorb][ik] = vv2
            for iats in range(n_sphere):
                iiat = indori[iats]
                for iorb in range(n_sphere):
                    for ik in range(3):
                        dfp[iat][iiat][ik][iorb] += dvdr[iats][iorb][ik]

        # contracted overlap matrix
        if contract:
            nids = l * (ntyp + 1)
            omx = np.zeros((nids, nids))
            for i in range(nid):
                for j in range(nid):
                    # print ind[i], ind[j]
                    omx[ind[i]][ind[j]] = omx[ind[i]][ind[j]] + pvec[i] * gom[i][j] * pvec[j]
            # for i in range(nids):
            #     for j in range(nids):
            #         if abs(omx[i][j] - omx[j][i]) > 1e-6:
            #             print ("ERROR", i, j, omx[i][j], omx[j][i])
            # print omx
            sfp0 = np.linalg.eigvals(omx)
            sfp.append(sorted(sfp0))


    # print ("n_sphere_min", min(n_sphere_list))
    # print ("n_shpere_max", max(n_sphere_list))

    if contract:
        # sfp = np.array(sfp, dtype = np.float64)
        # dfp = np.array(dfp, dtype = np.float64)
        sfp = np.array(sfp)
        return sfp, dfp

    else:
        # lfp = np.array(lfp, dtype = np.float64)
        # dfp = np.array(dfp, dtype = np.float64)
        return lfp, dfp

# @jit(nopython=True)
def get_fpdist(ntyp, types, fp1, fp2, mx=False):
    nat, lenfp = np.shape(fp1)
    fpd = 0.0
    for ityp in range(ntyp):
        itype = ityp + 1
        MX = np.zeros((nat, nat))
        for iat in range(nat):
            if types[iat] == itype:
                for jat in range(nat):
                    if types[jat] == itype:
                        tfpd = fp1[iat] - fp2[jat]
                        MX[iat][jat] = np.sqrt(np.vdot(tfpd, tfpd))

        row_ind, col_ind = linear_sum_assignment(MX)
        # print(row_ind, col_ind)
        total = MX[row_ind, col_ind].sum()
        fpd += total

    fpd = fpd / nat
    if mx:
        return fpd, col_ind
    else:
        return fpd

@jit('Tuple((float64, float64[:,:]))(float64[:,:], float64[:,:,:,:], int32, \
      int32[:])', nopython=True)
def get_ef(fp, dfp, ntyp, types):
    nat = len(fp)
    e = 0.
    for ityp in range(ntyp):
        itype = ityp + 1
        e0 = 0.
        for i in range(nat):
            for j in range(nat):
                if types[i] == itype and types[j] == itype:
                    vij = fp[i] - fp[j]
                    t = np.dot(vij, vij)
                    e0 += t
        # print ("e0", e0)
        e += e0
    # print ("e", e)

    force = np.zeros((nat, 3), dtype = np.float64)

    for k in range(nat):
        for ityp in range(ntyp):
            itype = ityp + 1
            for i in range(nat):
                for j in range(nat):
                    if  types[i] == itype and types[j] == itype:
                        vij = fp[i] - fp[j]
                        dvij = dfp[i][k] - dfp[j][k]
                        for l in range(3):
                            t = -2 * np.dot(vij, dvij[l])
                            force[k][l] += t
    return e, force


@jit('(float64)(float64[:,:], int32, int32[:])', nopython=True)
def get_fpe(fp, ntyp, types):
    nat = len(fp)
    e = 0.
    for ityp in range(ntyp):
        itype = ityp + 1
        e0 = 0.
        for i in range(nat):
            for j in range(nat):
                if types[i] == itype and types[j] == itype:
                    vij = fp[i] - fp[j]
                    t = np.dot(vij, vij)
                    e0 += t
        e += e0
    return e

@jit('(float64[:])(float64[:,:], float64[:,:], int32[:], int32[:], \
      boolean, int32, int32, int32, float64)', nopython=True)
def get_stress(lat, rxyz, types, znucl,
               contract,
               ntyp,
               nx,
               lmax,
               cutoff):
    lat = np.ascontiguousarray(lat)
    rxyz = np.ascontiguousarray(rxyz)
    pos = np.dot(rxyz, np.linalg.inv(lat))
    pos = np.ascontiguousarray(pos)
    rxyz_delta = np.zeros_like(rxyz)
    cell_vol = np.linalg.det(lat)
    # stress = np.zeros(6)
<<<<<<< HEAD
    stress = np.zeros((3,3), dtype = np.float64)
=======
    stress = np.zeros((3,3))
>>>>>>> 6b5fb835
    step_size = 1.e-5
    strain_delta_tmp = step_size*(np.random.randint(1, 9999, (3, 3))/9999)
    # print (strain_delta_tmp)
    # Make strain tensor symmetric
    strain_delta = 0.5*(strain_delta_tmp + strain_delta_tmp.T - \
                        np.diag(np.diag(strain_delta_tmp))) 
    # print (strain_delta)
    rxyz_ratio = np.eye(3, dtype = np.float64)
    # rxyz_ratio_new = rxyz_ratio.copy()
    for m in range(3):
        for n in range(3):
            h = strain_delta[m][n]
            rxyz_ratio_left = np.eye(3, dtype = np.float64)
            rxyz_ratio_right = np.eye(3, dtype = np.float64)
            rxyz_ratio_left[m][n] = rxyz_ratio[m][n] - h
            rxyz_ratio_left[n][m] = rxyz_ratio_left[m][n]
            rxyz_ratio_right[m][n] = rxyz_ratio[m][n] + h
            rxyz_ratio_right[n][m] = rxyz_ratio_right[m][n]
            lat_left = np.dot(lat, rxyz_ratio_left)
            lat_right = np.dot(lat, rxyz_ratio_right)
            rxyz_left = np.dot(pos, lat_left)
            rxyz_right = np.dot(pos, lat_right)
            ldfp = False
            fp_left, dfptmp = get_fp(lat_left, rxyz_left, types, znucl, \
                                     contract, ldfp, ntyp, nx, lmax, cutoff)
            fp_right, dfptmp = get_fp(lat_right, rxyz_right, types, znucl, \
                                      contract, ldfp, ntyp, nx, lmax, cutoff)
            fp_energy_left = get_fpe(fp_left, ntyp, types)
            fp_energy_right = get_fpe(fp_right, ntyp, types)
<<<<<<< HEAD
            
=======
            # fp_energy_left = get_fp_energy(lat_left, rxyz_left, types, contract, \
            #                                ntyp, nx, lmax, znucl, cutoff)
            # fp_energy_right = get_fp_energy(lat_right, rxyz_right, types, contract, \
            #                                 ntyp, nx, lmax, znucl, cutoff)
            # print(fp_energy_left, fp_energy_right, h, cell_vol)
>>>>>>> 6b5fb835
            stress[m][n] = (fp_energy_right - fp_energy_left)/(2.0*h*cell_vol)
        #################
        
    #################
    # print (stress)
    stress_voigt = np.zeros(6, dtype = np.float64)
    voigt_list = [0, 4, 8, 5, 2, 1]
    for i in range(6):
        stress_voigt[i] = stress.ravel()[voigt_list[i]]
    # stress_voigt = stress.flat[[0, 4, 8, 5, 2, 1]]
    # stress_voigt = np.array(stress_voigt, dtype = np.float64)
    return stress_voigt<|MERGE_RESOLUTION|>--- conflicted
+++ resolved
@@ -682,11 +682,7 @@
     rxyz_delta = np.zeros_like(rxyz)
     cell_vol = np.linalg.det(lat)
     # stress = np.zeros(6)
-<<<<<<< HEAD
     stress = np.zeros((3,3), dtype = np.float64)
-=======
-    stress = np.zeros((3,3))
->>>>>>> 6b5fb835
     step_size = 1.e-5
     strain_delta_tmp = step_size*(np.random.randint(1, 9999, (3, 3))/9999)
     # print (strain_delta_tmp)
@@ -716,15 +712,6 @@
                                       contract, ldfp, ntyp, nx, lmax, cutoff)
             fp_energy_left = get_fpe(fp_left, ntyp, types)
             fp_energy_right = get_fpe(fp_right, ntyp, types)
-<<<<<<< HEAD
-            
-=======
-            # fp_energy_left = get_fp_energy(lat_left, rxyz_left, types, contract, \
-            #                                ntyp, nx, lmax, znucl, cutoff)
-            # fp_energy_right = get_fp_energy(lat_right, rxyz_right, types, contract, \
-            #                                 ntyp, nx, lmax, znucl, cutoff)
-            # print(fp_energy_left, fp_energy_right, h, cell_vol)
->>>>>>> 6b5fb835
             stress[m][n] = (fp_energy_right - fp_energy_left)/(2.0*h*cell_vol)
         #################
         
